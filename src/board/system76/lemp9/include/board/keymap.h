// SPDX-License-Identifier: GPL-3.0-only

#ifndef _BOARD_KEYMAP_H
#define _BOARD_KEYMAP_H

// Keymap layers (normal, Fn)
#define KM_LAY 2
// Keymap output pins
#define KM_OUT 16
// Keymap input pins
#define KM_IN 8

// common/keymap.h requires KM_LAY, KM_OUT, and KM_IN definitions
#include <common/keymap.h>

// Conversion of physical ANSI layout to keyboard matrix
#define LAYOUT( \
    K00, K01, K02, K03, K04, K05, K06, K07, K08, K09, K0A, K0B, K0C, K0D, K0E, K0F, K0G, \
    K10, K11, K12, K13, K14, K15, K16, K17, K18, K19, K1A, K1B, K1C, K1D, \
    K20, K21, K22, K23, K24, K25, K26, K27, K28, K29, K2A, K2B, K2C, K2D, \
    K30, K31, K32, K33, K34, K35, K36, K37, K38, K39, K3A, K3B, K3C, \
    K40, K41, K42, K43, K44, K45, K46, K47, K48, K49, K4A, K4B, \
    K50, K51, K52, K53, K54, K55, K56, K57, K58, K59, \
    K60, K61, K62 \
) { \
    { ___, ___, ___, ___, ___, ___, K52, ___ }, \
    { ___, ___, ___, ___, ___, ___, K50, K56 }, \
    { ___, ___, ___, ___, ___, ___, K53, K55 }, \
    { ___, ___, ___, ___, ___, ___, K40, K4B }, \
    { K42, K41, K30, K31, K20, ___, K54, K21 }, \
    { K44, K43, ___, K33, ___, ___, ___, K23 }, \
    { K51, K45, K34, K35, K24, K25, ___, ___ }, \
    { ___, K46, K36, K26, K12, K11, K10, K00 }, \
    { K28, K47, K27, K15, K14, K13, K02, K01 }, \
    { K22, K37, K38, ___, K17, K16, K04, K03 }, \
    { K32, K48, K39, K29, K19, K18, K06, K05 }, \
    { ___, K58, K49, K3A, K2A, K1A, K08, K07 }, \
    { ___, ___, K4A, K3B, K2B, K1B, K0A, K09 }, \
    { ___, ___, K0D, K2C, K1C, K62, K0E, K0B }, \
    { ___, K2D, K60, K1D, K57, K0F, ___, K0G }, \
    { ___, ___, K3C, ___, K61, K0C, ___, K59 } \
}

<<<<<<< HEAD
// Conversion of physical ISO layout to keyboard matrix
#define LAYOUT_ISO( \
    K00, K01, K02, K03, K04, K05, K06, K07, K08, K09, K0A, K0B, K0C, K0D, K0E, K0F, K0G, \
    K10, K11, K12, K13, K14, K15, K16, K17, K18, K19, K1A, K1B, K1C, K1D, \
    K20, K21, K22, K23, K24, K25, K26, K27, K28, K29, K2A, K2B, K2C, K2D, \
    K30, K31, K32, K33, K34, K35, K36, K37, K38, K39, K3A, K3B, K3C, \
    K40, K41, K42, K43, K44, K45, K46, K47, K48, K49, K4A, K4B, K4C, \
    K50, K51, K52, K53, K54, K55, K56, K57, K58, K59, \
    K60, K61, K62 \
) { \
    { ___, ___, ___, ___, ___, ___, K52, ___ }, \
    { ___, ___, ___, ___, ___, ___, K50, K56 }, \
    { ___, ___, ___, ___, ___, ___, K53, K55 }, \
    { ___, ___, ___, ___, ___, ___, K40, K4C }, \
    { K43, K42, K30, K31, K20, ___, K54, K21 }, \
    { K45, K44, ___, K33, ___, ___, ___, K23 }, \
    { K51, K46, K34, K35, K24, K25, ___, ___ }, \
    { ___, K47, K36, K26, K12, K11, K10, K00 }, \
    { K28, K48, K27, K15, K14, K13, K02, K01 }, \
    { K22, K37, K38, ___, K17, K16, K04, K03 }, \
    { K32, K49, K39, K29, K19, K18, K06, K05 }, \
    { ___, K58, K4A, K3A, K2A, K1A, K08, K07 }, \
    { ___, K41, K4B, K3B, K2B, K1B, K0A, K09 }, \
    { K3C, ___, K0D, K2C, K1C, K62, K0E, K0B }, \
    { ___, ___, K60, K1D, K57, K0F, ___, K0G }, \
    { ___, ___, K2D, ___, K61, K0C, ___, K59 } \
}

// Keymap output pins
#define KM_OUT 16
// Keymap input pins
#define KM_IN 8
// Keymap layers (normal, Fn)
#define KM_LAY 2

// Keymap
extern uint16_t __xdata KEYMAP[KM_LAY][KM_OUT][KM_IN];

=======
>>>>>>> d35e3752
// Position of physical Esc key in the matrix
#define MATRIX_ESC_INPUT    7
#define MATRIX_ESC_OUTPUT   7

// Position of physical Fn key in the matrix
#define MATRIX_FN_INPUT     0
#define MATRIX_FN_OUTPUT    6

#endif // _BOARD_KEYMAP_H<|MERGE_RESOLUTION|>--- conflicted
+++ resolved
@@ -41,7 +41,6 @@
     { ___, ___, K3C, ___, K61, K0C, ___, K59 } \
 }
 
-<<<<<<< HEAD
 // Conversion of physical ISO layout to keyboard matrix
 #define LAYOUT_ISO( \
     K00, K01, K02, K03, K04, K05, K06, K07, K08, K09, K0A, K0B, K0C, K0D, K0E, K0F, K0G, \
@@ -70,18 +69,6 @@
     { ___, ___, K2D, ___, K61, K0C, ___, K59 } \
 }
 
-// Keymap output pins
-#define KM_OUT 16
-// Keymap input pins
-#define KM_IN 8
-// Keymap layers (normal, Fn)
-#define KM_LAY 2
-
-// Keymap
-extern uint16_t __xdata KEYMAP[KM_LAY][KM_OUT][KM_IN];
-
-=======
->>>>>>> d35e3752
 // Position of physical Esc key in the matrix
 #define MATRIX_ESC_INPUT    7
 #define MATRIX_ESC_OUTPUT   7
